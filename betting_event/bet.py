import enum
import json
import re
import typing
from os.path import dirname, join

from .bookmaker import Bookmaker, BOOKMAKER_T

class BetType(enum.Enum):
    """Enum of currently accepted bet types"""
    MatchWinner = 1
    AsianHandicap = 2
    Goals_OverUnder = 3  
    BothTeamsToScore = 4
    ExactScore = 5
    DoubleChance = 6
    Team_OverUnder = 7
    OddEven = 8
    Team_OddEven = 9
    Result_BothTeamsScore = 10
    Result_OverUnder = 11
    TeamCleanSheet = 12
    Team_WinToNil = 13
    TotalGoals = 14
    Team_ExactGoals = 15
    Team_ScoreAGoal = 16

ValueCheck: typing.Dict[BetType, typing.Tuple[typing.Pattern, str, typing.List[str]]] = {
    BetType.MatchWinner:            (re.compile(r"^(home|draw|away)$"), 
        "Value string must be `home` `draw` or `away`.",
        ['home', 'draw', 'away']),

    BetType.AsianHandicap:          (re.compile(r"^(home|away) ([+-]?\d+(?:\.(?:0|25|5|75))?)$"),
        """Value string must be formatted as `TEAM NUMBER`:
            TEAM: Must be `home` or `away`.
            NUMBER: Must be a float divisible by 0.25 (Or 0.0). Negative and positive values are valid.""",
        ['home -0.75', 'away -3.0', 'home 4.25', 'away 1.75']),

    BetType.Goals_OverUnder:        (re.compile(r"^(over|under) ([+-]?\d+(?:\.(?:0|25|5|75))?)$"),
        """Value string must be formatted as `POSITION NUMBER`:
            POSITION: Must be `over` or `under`.
            NUMBER: Must be a float divisible by 0.25.""",
        ['over 0.75', 'under 3.0', 'over 4.25', 'under 1.75']),

    BetType.BothTeamsToScore:       (re.compile(r"^(yes|no)$"),
        "Value string must be either `yes` or `no`",
        ['yes', 'no']),

    BetType.ExactScore:             (re.compile(r"^([0-9]{1,4}):([0-9]{1,4})$"),
        """Value string must be formatted as `HOME_SCORE:AWAY_SCORE`:
            HOME_SCORE and AWAY_SCORE: Must be an integer number between 0 and 9999.""",
        ['2:1']),

    BetType.DoubleChance:           (re.compile(r"^(home|draw|away)\/(home|draw|away)$"),
        """Value string must be formatted as `RESULT_A/RESULT_B`
            RESULT_A and RESULT_B: Must be `home`, `draw` or `away`. And RESULT_A != RESULT_B""",
        ['home/draw', 'home/away', 'draw/home', 'draw/away', 'away/home', 'away/draw']),

    BetType.Team_OverUnder:         (re.compile(r"^(home|away) (over|under) ([0-9]{1,4}).5$"),
        """Value string must be formatted as `TEAM POSITION NUMBER`:
            TEAM: Must be `home` or `away`.
            POSITION: Must be `over` or `under`.
            NUMBER: Must a float divisible by 0.5 between 0.5 and 9999.5.""",
        ['home over 2.5', 'away under 0.5']),

    BetType.OddEven:                (re.compile(r"^(odd|even)$"),
        """Value string must be either `odd` or `even`""",
        ['odd', 'even']),

    BetType.Team_OddEven:           (re.compile(r"^(home|away) (odd|even)$"),
        """Value string must be formatted as `TEAM EVENNESS`:
            TEAM: Must be `home` or `away`.
            EVENNESS: Must be `odd` or `even`""",
        ['home odd', 'away even', 'home even', 'away odd']), 

    BetType.Result_BothTeamsScore:  (re.compile(r"^(home|draw|away)\/(yes|no)$"),
        """Value string must be formatted as `RESULT/SWITCH`:
            RESULT: Must be `home`, `draw` or `away`.
            SWITCH: Must be `yes` or `no`""",
        ['home/yes', 'draw/no', 'away/yes','home/no', 'draw/yes', 'away/no']),

    BetType.Result_OverUnder:       (re.compile(r"^(home|draw|away)\/(over|under) ([0-9]{1,4}).5$"),
        """Value string must be formatted as `RESULT/POSITION NUMBER`:
            RESULT: Must be `home`, `draw` or `away`.
            POSITION: Must be `over` or `under`.
            NUMBER: Must be a float divisible by 0.5. Only positive values are valid.""",
        ['home/over 2.5', 'draw/under 3.5', 'away/over 4.5', 'draw/under 0.5']),

    BetType.TeamCleanSheet:         (re.compile(r"^(home|away) (yes|no)$"),
        """Value string must be formatted as `TEAM CLEAN_SHEET`:
            TEAM: Must be `home` or `away`.
            CLEAN_SHEET: Must be `yes` or `no`""",
        ['home yes', 'away no']),

    BetType.Team_WinToNil:          (re.compile(r"^(home|away) (yes|no)$"),
        """Value string must be formatted as `TEAM WIN_TO_NIL`:
            TEAM: Must be `home` or `away`.
            WIN_TO_NIL: Must be `yes` or `no`""",
        ['home no', 'away yes', 'home yes', 'away no']),

    BetType.TotalGoals:             (re.compile(r"^([0-9]{1,4})$"),
        """Value string must be formatted as an integer.""",
        ['2', '3', '4']),

    BetType.Team_ExactGoals:        (re.compile(r"^(home|away) ([0-9]{1,4})$"),
        """Value string must be formatted as `TEAM NUMBER`:
            TEAM: Must be `home` or `away`.
            NUMBER: Must be a positive integer.""",
            ['home 2', 'away 3']),

    BetType.Team_ScoreAGoal:        (re.compile(r"^(home|away) (yes|no)$"),
        """Value string must be formatted as `TEAM SWITCH`:
            TEAM: Must be `home` or `away`.
            SWITCH: Must be `yes` or `no`""",
        ['home yes', 'away no', 'home no', 'away yes']),
}

DefaultsType = typing.TypedDict("DefaultsType", {
    "bookmaker": BOOKMAKER_T,
    "lay": bool,
    "volume": float,
    "previous_wager": float,
    "wager": float
})

GLOBAL_DEFAULTS: DefaultsType = json.load(open(join(dirname(__file__), "defaults.json"), "r"))["bet"]
GLOBAL_DEFAULTS["bookmaker"] = Bookmaker()

class Bet:
    DEFAULTS: DefaultsType = GLOBAL_DEFAULTS

    def __init__(self,
                 bet_type: typing.Union[BetType, int, str],
                 value: str,
                 odds: float,
                #  *args,
                 bookmaker: typing.Optional[typing.Union[Bookmaker, int]] = None,
                 lay: typing.Optional[bool] = None,
                 volume: typing.Optional[float] = None,
                 previous_wager: typing.Optional[float] = None, 
                 wager: typing.Optional[float] = None,
                #  **kwargs
                 ) -> None:
        """Bet class constructor

        Args:
            bet_type (BetType | int): Bet type or bet type int as defined in bet.BetType.
            value (str): Bet value. The accepted inputs of this is dependent on the bet_type.
            odds (float): The odds for the bet.
            bookmaker (Bookmaker | None): The bookmaker for the bet. If
            not provided, the default bookmaker with no limits will be used.
            volume (float): The volume for the bet (only applies to exchanges). DEFAULTS
            to -1.0, meaning no volume specified.
            lay (bool): True if the bet is a lay bet, False if it is a back bet.
            previous_wager (float): The sum of any previous wagers placed on this bet.
            DEFAULTS to 0.0. Useful for when a bet has been partially matched and you want to
            recalculate.
        """

        if isinstance(bookmaker, int):
            _temp_bookmaker = Bookmaker()
            _temp_bookmaker._id = bookmaker
            bookmaker = _temp_bookmaker

        self.bookmaker: BOOKMAKER_T = bookmaker if bookmaker is not None else self.DEFAULTS["bookmaker"]

        self.bet_type: BetType = BetType(bet_type) if not isinstance(bet_type, str) else BetType[bet_type]

        self.value: str = value
<<<<<<< HEAD
        self.odds: float = odds
        self.lay: bool = lay if lay is not None else self.DEFAULTS["lay"]
        self.volume: float = volume if volume is not None else self.DEFAULTS["volume"]
        self.previous_wager: float = previous_wager if previous_wager is not None else self.DEFAULTS["previous_wager"]
        self.wager: float = wager if wager is not None else self.DEFAULTS["wager"]
=======
        self.odds: float = float(odds)
        self.lay: bool = lay if not isinstance(lay, str) else (lay.lower() != "false")
        self.volume: float = float(volume)
        self.previous_wager: float = float(previous_wager)
        self.wager: float = float(wager)
>>>>>>> e10c9dd5

        if ValueCheck[self.bet_type][0].fullmatch(self.value.lower()) is None:
            raise ValueError(f"Bet value '{self.value}' is not valid for bet type " +
                f"{self.bet_type.name} ({self.bet_type.value}).\nExpected regex format: " + 
                f"'{ValueCheck[self.bet_type][0].pattern}'\n{ValueCheck[self.bet_type][1]}\"")

    def __eq__(self, __new_bet: object) -> bool:
        if not isinstance(__new_bet, Bet):
            raise NotImplementedError
        return self.bet_type == __new_bet.bet_type and self.bookmaker == __new_bet.bookmaker and \
            self.value == __new_bet.value and self.odds == __new_bet.odds and self.lay == __new_bet.lay

    def __hash__(self) -> int:
        return hash((self.bet_type, self.bookmaker._id, self.value, self.odds, self.lay))

    def update_from_bet(self, __new_bet: 'Bet') -> None:
        """Updates this bet from another bet.

        Args:
            __new_bet (Bet): The bet to update from.
        """
        for key in self.DEFAULTS.keys():
            if key in ["bookmaker", "bet_type", "value", "odds", "lay"]:
                continue
            setattr(self, key, getattr(__new_bet, key))

    def as_dict(self, verbose: bool = False, necessary_keys_only: bool = True) -> dict:
        """Returns the bet as a dictionary.

        Args:
            verbose (bool): If True, default values will be included in the dictionary. Defaults to False.
            necessary_keys_only (bool): If True, only the keys necessary for wager calculation are included. Defaults to True.

        Returns:
            dict: This bet represented as a dictionary.
        """

        result: dict = self.__dict__
        necessary_keys = ["bet_type", "value", "odds"] + list(GLOBAL_DEFAULTS.keys())

        if not verbose or necessary_keys_only:
            for key in list(result.keys()):
                if (not verbose and result[key] == self.DEFAULTS.get(key, None)) or (necessary_keys_only and key not in necessary_keys):
                    del result[key]

        result["bet_type"] = self.bet_type.name
        if "bookmaker" in result:
            result["bookmaker"] = self.bookmaker._id

        return result

    def wager_placed(self, wager_size: typing.Optional[float] = None) -> float:
        "Sets the wager placed to the previous wager + the current wager. Also resets the current wager."
        if wager_size is None:
            self.previous_wager += self.wager
        else:
            self.previous_wager += wager_size
        # self.wager = 0.0
        return self.previous_wager

    def exposure(self, wager: typing.Optional[float] = None) -> float:
        """Returns the exposure (amount that could be lost) of the bet given a wager. If no wager is provided, self.previous_wager will be used.

        Args:
            wager (float): The wager to calculate the exposure for. If not provided, self.previous_wager will be used.

        Returns:
            float: The exposure for this bet.
        """
        if wager is None:
            wager = self.previous_wager

        if self.lay:
            return wager * (self.odds - 1.0)
        return wager

BET_T = typing.Union[typing.TypeVar('BET_T', bound='Bet'), Bet]
<|MERGE_RESOLUTION|>--- conflicted
+++ resolved
@@ -134,11 +134,11 @@
                  value: str,
                  odds: float,
                 #  *args,
-                 bookmaker: typing.Optional[typing.Union[Bookmaker, int]] = None,
-                 lay: typing.Optional[bool] = None,
-                 volume: typing.Optional[float] = None,
-                 previous_wager: typing.Optional[float] = None, 
-                 wager: typing.Optional[float] = None,
+                 bookmaker: typing.Optional[Bookmaker] = None,
+                 lay: bool = DEFAULTS["lay"],
+                 volume: float = DEFAULTS["volume"],
+                 previous_wager: float = DEFAULTS["previous_wager"], 
+                 wager: float = DEFAULTS["wager"],
                 #  **kwargs
                  ) -> None:
         """Bet class constructor
@@ -167,19 +167,11 @@
         self.bet_type: BetType = BetType(bet_type) if not isinstance(bet_type, str) else BetType[bet_type]
 
         self.value: str = value
-<<<<<<< HEAD
-        self.odds: float = odds
-        self.lay: bool = lay if lay is not None else self.DEFAULTS["lay"]
-        self.volume: float = volume if volume is not None else self.DEFAULTS["volume"]
-        self.previous_wager: float = previous_wager if previous_wager is not None else self.DEFAULTS["previous_wager"]
-        self.wager: float = wager if wager is not None else self.DEFAULTS["wager"]
-=======
         self.odds: float = float(odds)
         self.lay: bool = lay if not isinstance(lay, str) else (lay.lower() != "false")
         self.volume: float = float(volume)
         self.previous_wager: float = float(previous_wager)
         self.wager: float = float(wager)
->>>>>>> e10c9dd5
 
         if ValueCheck[self.bet_type][0].fullmatch(self.value.lower()) is None:
             raise ValueError(f"Bet value '{self.value}' is not valid for bet type " +
